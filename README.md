[![CircleCI](https://circleci.com/gh/equalitie/ouinet/tree/master.svg?style=shield)](https://circleci.com/gh/equalitie/ouinet/tree/master)

# Ouinet

**Ouinet** is a Free/Open Source technology which allows web content to be
served with the help of an entire network of cooperating nodes using
peer-to-peer routing and distributed caching of responses.  This helps
mitigate the Web's characteristic single point of failure due to a client
application not being able to connect to a particular server.

The typical Ouinet *client* node setup consists of a web browser or other
application using a special HTTP proxy or API provided by a dedicated program
or library on the local machine.  When the client gets a request for content,
it attempts to retrieve the resource using several mechanisms.  It tries to
fetch the page from a distributed cache (like [IPFS][]), and if not available,
it contacts a trusted *injector* server over a peer-to-peer routing system
(like [I2P][]) and asks it to fetch the page and store it in the *distributed
cache*.

[IPFS]: https://ipfs.io/ "InterPlanetary File System"
[I2P]: https://geti2p.net/ "Invisible Internet Project"

Future accesses by client nodes to popular content inserted in distributed
storage shall benefit from an increased redundancy and locality, which
translates in increased availability in the face of connectivity problems,
increased transfer speeds in case or poor upstream links, and reduced
bandwidth costs when access providers charge more for external or
international traffic.  Content injection is also designed in a way which
allows for content re-introduction and seeding on extreme cases of total
connectivity loss (e.g. natural disasters).

The Ouinet library is a core technology that can be used by any application to
benefit from these advantages.  Ouinet integration provides any content
creator the opportunity to use cooperative networking and storage for the
delivery of their content to users around the world.

**Warning:** Ouinet is still highly experimental.  Some features (like
peer-to-peer routing) may or may not not work smoothly depending on the
different back end technologies.  Information about your browsing might be
leaked to other participants in the network.  Running some components (like
injector code) may turn your computer into an open web proxy, and other
security or privacy-affecting issues might exist.  Please keep this in mind
when using this software.

**Note:** The steps described below have only been tested to work on GNU/Linux
on AMD64 platforms.

<<<<<<< HEAD
## Using the easy installation script

The [scripts/build-ouinet.sh][build-ouinet.sh] script can be used to download
all necessary source code, build the Ouinet library and tools and install
them, all with a simple command invocation.  If you do not already have it in
your computer, just download it and copy it to some temporary directory.  Then
open a shell in that directory and run:

    sh build-ouinet.sh
    

If you are using a custom built boost library, you can define BOOST_ROOT=/path/to/boost 
environmental variable for the build-script to use it:

   BOOST_ROOT=/path/to/boost sh build-ouinet.sh

[build-ouinet.sh]: https://raw.githubusercontent.com/equalitie/ouinet/master/scripts/build-ouinet.sh

The script will first check that you have all the needed system packages.  If
you do not, it will show an error like:

    Missing dependencies:  some-package some-other-package
    Ignore this warning with --force.

The names of missing dependencies correspond to package names in a Debian or
Ubuntu-based system.  To install them, just run:

    sudo apt update
    sudo apt install some-package some-other-package

In other platforms the names of packages may differ and you may need to figure
them out and install them manually.

After installing missing packages you can run the script again:

    sh build-ouinet.sh

You may need to repeat this until the script succeeds and reports instructions
on how to run the client or injector tools.  The whole process takes a few
minutes and requires around 2 GB of storage.

### Running over the Vagrant instance

#### Install 

    sudo apt-get install vagrant

For some reason the vagrant config is not compatibe with virtualbox and you need to use libvirt instead

    sudo apt-get install libvirt-bin libvirt-dev
    vagrant plugin install vagrant-libvirt

#### Vagrant instance using libvert

    vagrant up --provider=libvirt
    vagrant ssh

#### Vagrant instance on Amazon aws cloud

    vagrant plugin install vagrant-aws
    vagrant plugin install vagrant-sshfs

    export AWS_ACCESS_KEY_ID='YOUR_ACCESS_ID'
    export AWS_SECRET_ACCESS_KEY='your secret token'

    VAGRANT_VAGRANTFILE=Vagrantfile.aws vagrant up
    vagrant sshfs --mount linux
    vagrant ssh
=======
## Cloning the source tree
>>>>>>> c247e482

Ouinet uses Git submodules, thus to properly clone it, use:

    $ git clone --recursive https://github.com/equalitie/ouinet.git

You can also clone and update the modules separately:

    $ git clone https://github.com/equalitie/ouinet.git
    $ cd ouinet
    $ git submodule update --init --recursive

## Build requirements (desktop)

To build Ouinet natively on your system, you will need the following software
to be already available:

* CMake 3.5+
* `g++` capable of C++14
* The [Boost library](http://www.boost.org/) 1.67+

Assuming that `<SOURCE DIR>` points to the directory where the
`CMakeLists.txt` file is, and `<BUILD DIR>` is a directory of your choice
where all (even temporary) build files will go, you can build Ouinet with:

    $ mkdir -p <BUILD DIR>
    $ cd <BUILD DIR>
    $ cmake <SOURCE DIR>
    $ make

However, we encourage you to use a Vagrant environment for development, or
Docker containers for deploying a Ouinet client or an injector.  These have a
different set of requirements.  See the corresponding sections below for
further instructions on Vagrant and Docker.

## Running integration tests

The Ouinet source comes with a set of integration tests.  To run them you will
need the [Twisted](https://twistedmatrix.com/) Python framework.

If you already built Ouinet from `<SOURCE DIR>` into `<BUILD DIR>` (see
above), you can run the tests as follows:

    $ export OUINET_REPO_DIR=<SOURCE DIR>
    $ export OUINET_BUILD_DIR=<BUILD DIR>
    $ ./scripts/run_integration_tests.sh

## Using a Vagrant environment

One of the easiest ways to build Ouinet from source code (e.g. for development
or testing changes and fixes to code) is using a [Vagrant][] development
environment.

[Vagrant]: https://www.vagrantup.com/

To install Vagrant on a Debian system, run:

    $ sudo apt-get install vagrant

Ouinet's source tree contains a `Vagrantfile` which allows you to start a
Vagrant environment ready to build and run Ouinet by entering the source
directory and executing:

    $ vagrant up

If your Vagrant installation uses VirtualBox by default and you find problems,
you may need to force it to use libvirt instead:

    $ sudo apt-get install libvirt-bin libvirt-dev
    $ vagrant plugin install vagrant-libvirt
    $ vagrant up --provider=libvirt

### Building Ouinet in Vagrant

Enter the Vagrant environment with `vagrant ssh`.  There you will find:

  - Your local Ouinet source tree mounted read-only under `/vagrant`
    (`<SOURCE DIR>` above).

  - Your local Ouinet source tree mounted read-write under `/vagrant-rw`.  You
    can use it as a bridge to your host.

  - `~vagrant/build-ouinet-git.sh`: Running this script will clone the Ouinet
    Git repository and all submodules into `$PWD/ouinet-git-source` and build
    Ouinet into `$PWD/ouinet-git-build` (`<BUILD DIR>` above).  Changes to
    source outside of the Vagrant environment will not affect this build.

  - `~vagrant/build-ouinet-local.sh`: Running this script will use your local
    Ouinet source tree (mounted under `/vagrant`) to build Ouinet into
    `$PWD/ouinet-local-build` (`<BUILD DIR>` above).  Thus you can edit source
    files on your computer and have them built in a consistent environment.

    Please note that this requires that you keep submodules in your checkout
    up to date as indicated above.

### Accessing Ouinet services from your computer

The Vagrant environment is by default isolated, but you can configure it to
redirect ports from the host to the environment.

For instance, if you want to run a Ouinet client (with its default
configuration) in Vagrant and use it as a proxy in a browser on your computer,
you may uncomment the following line in `Vagrantfile`:

    #vm.vm.network "forwarded_port", guest: 8080, host: 8081, guest_ip: "127.0.0.1"

And restart the environment:

    $ vagrant halt
    $ vagrant up

Then you can configure your browser to use `localhost` port 8081 to contact
the HTTP proxy.

### Vagrant instance on AWS

The source tree also contains `Vagrantfile.aws`, which you can use to deploy
the Vagrant environment to Amazon Web Services (AWS):

    $ vagrant plugin install vagrant-aws
    $ vagrant plugin install vagrant-sshfs

    $ export AWS_ACCESS_KEY_ID='YOUR_ACCESS_ID'
    $ export AWS_SECRET_ACCESS_KEY='your secret token'

    $ VAGRANT_VAGRANTFILE=Vagrantfile.aws vagrant up
    $ vagrant sshfs --mount linux
    $ vagrant ssh

## Using Docker containers

Ouinet injectors and clients can be run as Docker containers.  An application
configuration file for Docker Compose is included for easily deploying all
needed volumes and containers.

To run a Ouinet node container only a couple hundred MiB are needed, plus the
space devoted to the data volume (which may grow considerably larger in the
case of the injector).

A `Dockerfile` is also included that can be used to create a Docker image
which contains the Ouinet injector, client and necessary software dependencies
running on top of a Debian base system.

### Building the image

Ouinet Docker images should be available from the Docker Hub.  Follow the
instructions in this section if you still want to build the image yourself.
You will need around 3 GiB of disk space.

You may use the `Dockerfile` as included in Ouinet's source code, or you
can just [download it][Dockerfile].  Then build the image by running:

    $ sudo docker build -t equalitie/ouinet:latest .

That command will build a default recommended version, which you can override
with `--build-arg OUINET_VERSION=<VERSION>`.

After a while you will get the `equalitie/ouinet:latest` image.  Then you may
want to run `sudo docker prune` to free up the space taken by temporary
builder images (which may amount to a couple of GiB).

[Dockerfile]: https://raw.githubusercontent.com/equalitie/ouinet/master/Dockerfile

### Deploying a client

You may use [Docker Compose](https://docs.docker.com/compose/) with the
`docker-compose.yml` file included in Ouinet's source code (or you can just
[download it][docker-compose.yml]).  If you just plan to run a single client
with the latest code on you computer, you should be fine with:

    $ sudo docker-compose up

That command will create a *data volume*, a main *node container* for running
the Ouinet client or injector (using the host's network directly), and a
convenience *shell container* (see below) to allow you to modify files in the
data volume.  It will then run the containers (the shell container will exit
immediately; this is normal).

To stop the node, hit Ctrl+C.  Run `sudo docker-compose images` to see the
names of the actual node and shell containers.

A new client node which starts with no configuration will get a default one
from templates included in Ouinet's source code and it will be missing some
important parameters, so you may want to stop it and use the shell container
to edit `client/ouinet-client.conf` and add configuration options for the
injector endpoint `injector-ep` and credentials `injector-credentials`, and
cache index IPNS ID `injector-ipns`, then restart the client.

[docker-compose.yml]: https://raw.githubusercontent.com/equalitie/ouinet/master/docker-compose.yml

### Other deployments

If you plan on running several nodes on the same host you will need to use
different explicit Docker Compose project names for them.  To make the node an
injector instead of a client you need to set `OUINET_ROLE=injector`.  To make
the container use a particular image version instead of `latest`, set
`OUINET_VERSION`.

An easy way to set all these parameters is to copy or link the
`docker-compose.yml` file to a directory with the desired project name and
populate its default environment file:

    $ mkdir -p /path/to/ouinet-injector  # ouinet-injector is the project name
    $ cd /path/to/ouinet-injector
    $ cp /path/to/docker-compose.yml .
    $ echo OUINET_ROLE=injector >> .env
    $ echo OUINET_VERSION=v0.0.5-docker3 >> .env
    $ docker-compose up

### Using the shell container

You may use the convenience *shell container* to access Ouinet node files
directly:

    $ sudo docker-compose run --rm shell

This will create a throwaway container with a shell at the `/var/opt/ouinet`
directory in the data volume.

If the *injector or client crashes* for some reason, you may have to remove
its PID file manually for it to start again.  Just use the shell container to
remove `injector/pid` or `client/pid`.

If you want to *transfer an existing repository* to `/var/opt/ouinet`, you
first need to move away or remove the existing one using the shell container:

    # mv REPO REPO.old  # REPO is either 'injector' or 'client'

Then you may copy it in from the host using:

    $ sudo docker cp /path/to/REPO SHELL_CONTAINER:/var/opt/ouinet/REPO

### Injector container

After an injector has finished starting, you may want to use the shell
container to inspect and note down the contents of `injector/endpoint-*`
(injector endpoints) and `injector/cache-ipns` (cache index IPNS ID) to be
used by clients.

If you ever need to reset and empty the injector's cache index for some reason
(e.g. testing) while keeping injector IDs and credentials, you may:

 1. Fetch a Go IPFS binary and copy it to the data volume:

        $ wget "https://dist.ipfs.io/go-ipfs/v0.4.14/go-ipfs_v0.4.14_linux-amd64.tar.gz"
        $ tar -xf go-ipfs_v0.4.14_linux-amd64.tar.gz
        $ sudo docker cp go-ipfs/ipfs SHELL_CONTAINER:/var/opt/ouinet

 2. Stop the injector.
 3. Run a temporary Debian container with access to the data volume:

        $ sudo docker run --rm -it -v ouinet-injector_data:/mnt debian

 4. In the container, run:

        # cd /mnt
        # rm injector/ipfs/ipfs_cache_db.*
        # alias ipfs='./ipfs -Lc injector/ipfs'
        # ipfs pin ls --type recursive | cut -d' ' -f1 | xargs ipfs pin rm
        # ipfs repo gc
        # exit

 5. Start the injector.

## Testing (desktop)

### Running a test injector

If you want to run your own injector for testing and you have a local build,
create a copy of the `repos/injector` repository template directory included
in Ouinet's source tree:

    $ cp -r <SOURCE DIR>/repos/injector /path/to/injector-repo

When using a Docker-based injector as described above, just run and stop it so
that it creates a default configuration for you.

You should now edit `ouinet-injector.conf` in the injector repository (for
Docker, use the shell container to edit `injector/ouinet-injector.conf`):

 1. Enable listening on loopback addresses:

        listen-tcp = ::1:7070

    For clients you may then use `127.0.0.1:7070` as the *injector endpoint*
    (IPv6 is not yet supported).

 2. Change the credentials to use the injector (use your own ones):

        credentials = injector_user:injector_password

    For clients you may use these as *injector credentials*.

All the steps above only need to be done once.

Finally start the injector.  For the local build you will need to explicitly
point it to the repository created above:

    $ <BUILD DIR>/injector --repo /path/to/injector-repo
    Swarm listening on /ip4/127.0.0.1/tcp/4001
    Swarm listening on /ip4/192.168.0.136/tcp/4001
    Swarm listening on /ip6/::1/tcp/4001
    IPNS DB: <DB IPNS>
    ...

Note down the `<DB IPNS>` string in the above output since clients will need
that as the *distributed cache index*.  You may also find this value in the
`cache-ipns` file in the injector repository.

When you are done testing the Ouinet injector, you may shut it down by hitting
Ctrl+C.

### Running a test client

To perform some tests using a Ouinet client and an existing injector, you
first need to know the *injector endpoint* and *credentials* (if needed), and
a *distributed cache index*.  These use to be respectively an IP address and
port (for testing, otherwise an I2P peer identity), a `<USER>:<PASSWORD>`
string, and an IPNS ID.

You need to configure the Ouinet client to use the aforementioned parameters.
If you have a local build, create a copy of the `repos/client` repository
template directory included in Ouinet's source tree:

    $ cp -r <SOURCE DIR>/repos/client /path/to/client-repo

When using a Docker-based client as described above, just run and stop it so
that it creates a default configuration for you.

Now edit `ouinet-client.conf` in the client repository (for Docker, use the
shell container to edit `client/ouinet-client.conf`) and add options for the
injector endpoint and credentials and the distributed cache name.  Remember to
replace the values with your own:

    injector-ep = 127.0.0.1:7070
    injector-credentials = injector_user:injector_password
    injector-ipns = Qm0123456789abcdefghijklmnopqrstuvwxyzABCDEFGI

All the steps above only need to be done once.

Finally start the client.  For the local build you will need to explicitly
point it to the repository created above:

    $ <BUIDL DIR>/client --repo /path/to/client-repo

The client opens a web proxy on local port 8080 by default (see option
`listen-on-tcp` in its configuration file).  When you access the web using
this proxy (see the following section), your requests will go through your
local Ouinet client, which will attempt several mechanisms supported by Ouinet
to retrieve the resource.

When you are done testing the Ouinet client, you may shut it down by hitting
Ctrl+C.

### Testing the client with a browser

Once your local Ouinet client is running (see above), if you have Firefox
installed, you can create a new profile (stored under the `ff-profile`
directory in the example below) which uses the Ouinet client as an HTTP proxy
(listening on `localhost:8080` here) by executing the following commands on
another shell:

    mkdir -p ff-profile
    env http_proxy='http://localhost:8080/' firefox --no-remote --profile ff-profile

Otherwise you may manually [modify your browser's settings][Firefox proxy] to:

  - Make the client (listening on port `localhost:8080` here) its HTTP proxy
  - Make sure that `localhost` is not listed in the *No Proxy for* field
  - Check *Use this proxy for all protocols* (mostly for HTTPS)

[Firefox proxy]: http://www.wikihow.com/Enter-Proxy-Settings-in-Firefox
    "How to Enter Proxy Settings in Firefox"

Once done, you can visit `localhost` in your browser and it should show you
the *client front-end* with assorted information from the client and
configuration tools:

  - To be able to browse HTTPS sites, you must first install the
    *client-specific CA certificate* linked from the top of the front-end page
    and authorize it to identify web sites.  The Ouinet client acts as a *man
    in the middle* to enable it to process HTTPS requests, but it (or a
    trusted injector when appropriate) still performs all standard certificate
    validations.  This CA certificate is unique to your device.

  - Several buttons near the top of the page look something like this:

        Injector proxy: enabled [ disable ]

    They allow you to enable or disable different *request mechanisms* to
    retrieve content:

      - *Origin*: The client contacts the origin server directly via HTTP(S).
      - *Proxy*: The client contacts the origin server through an HTTP proxy
        (currently the configured injector).
      - *Injector*: The client asks the injector to fetch the content from the
        origin server and inject it into the distributed cache.
      - *Cache*: The client attempts to retrieve the content from the
        distributed cache.

    Content retrieved via the Origin and Proxy mechanisms is considered
    *private and not seeded* to the distributed cache.  Content retrieved via
    the Injector and Cache mechanisms is considered *public and seeded* to the
    distributed cache.

    These mechanisms are attempted in order according to a (currently
    hard-wired, customizable in the future) *request router configuration*.
    For instance, if one points the browser to a web page which it is not yet
    in the distributed cache, then the client shall forward the request to the
    injector.  On success, the injector will (A) send the content back to the
    client and (B) seed the content to the cache.  The client will also seed
    the content (along with parts of the cache index).

  - The last seen version of the published *cache index* (an IPFS hash) is
    also shown.  It is likely that at first it shall be empty, which indicates
    that none has been downloaded yet.  The download may take from a couple of
    seconds up to about three minutes (e.g. when starting the client).  The
    page refreshes itself regularly so once the client downloads the index, it
    should display automatically.

After visiting a page with the Injector mechanism enabled and waiting for a
new index to be published and downloaded by the client (the same one or a
different one), you should be able to disable all request mechanisms except
for the Cache, clear the browser's cached data, point the browser back to the
same page and still get its contents from the distributed cache even when the
origin server is completely unreachable.

## Android library and demo client

Ouinet can also be built as an Android Archive library (AAR) to use in your
Android addps.  As a demonstration of how to integrate Ouinet in your Android
apps, Ouinet's sources include a minimal Android web browser based on the
standard `WebView` using Ouinet as a transport.

### Build requirements

A lot of free space (something less than 15 GiB).  Everything else shall be
downloaded by the `build-android.sh` script.

The instructions below use Vagrant for bulding, but the `build-android.sh`
script should work on any reasonably up-to-date Debian based system.

In the following instructions, we will use `<ANDROID>` to represent the
absolute path to your build directory.  That is, the directory from which you
will run the `build-android.sh` script (e.g. `~/ouinet.android.build`).

### Building

The following instructions will by build a Ouinet AAR library and demo client
APK package for the `armeabi-v7a` [Android ABI][]:

    host    $ vagrant up --provider=libvirt
    host    $ vagrant ssh
    vagrant $ mkdir <ANDROID>
    vagrant $ cd <ANDROID>
    vagrant $ git clone --recursive /vagrant
    vagrant $ ./vagrant/scripts/build-android.sh

Note that we cloned a fresh copy of the Ouinet repository at `/vagrant`.  This
is not strictly necessary since the build environment supports out-of-source
builds, however it spares you from having to keep your source directory clean
and submodules up to date at the host.  If you fullfill these requirements,
you can just skip the cloning and run `/vagrant/scripts/build-android.sh`
instead.

If you want a build for a different ABI, do set the `ABI` environment
variable:

    vagrant $ env ABI=x86_64 /path/to/build-android.sh

In any case, when the build script finishes successfully, it will leave the
Ouinet AAR library at `<ANDROID BUILD DIR>/outputs/aar/ouinet-debug.aar`
(where `<ANDROID BUILD DIR>=build-android/builddir/ouinet/build-android`
unless instructed otherwise, e.g. via Android Studio).

The script will also print out a path to the demo client APK package
(`<ANDROID BUILD DIR>/outputs/apk/debug/browser-debug.apk` by default) which
can now be copied to the host and deployed to the phone, for instance:

    vagrant $ cp /path/to/browser-debug.apk /vagrant-rw
    vagrant $ exit
    host    $ adb install /path/to/browser-debug.apk

Please note that merging different ABI builds at the same build directory is
not yet supported.  If you want to rebuild for a different ABI, you can remove
potentially conflicting files (including the generated AAR and APK!)  while
keeping downloads and ABI-neutral source files so that you can reuse them for
the next build.  Just run:

    vagrant $ /path/to/build-android.sh abiclean

[Android ABI]: https://developer.android.com/ndk/guides/abis.html

<<<<<<< HEAD
#### Using existing Android SDK/NDK and Boost

By default the `build-android.sh` script downloads all dependencies required
to build the Ouinet Android library, including the Android SDK, Android NDK
and Boost for Android.  If you already have these installed on your system you
can tune the script to use them:

    $ export SDK_DIR=/opt/android-sdk
    $ export NDK_DIR=/opt/android-sdk/ndk-bundle
    $ export ABI=armeabi-v7a
    $ export PLATFORM=android-26
    $ export BOOST_V=1_67_0
    $ export BOOST_SOURCE=/path/to/Boost-for-Android
    $ export BOOST_INCLUDEDIR=$BOOST_SOURCE/build/out/${ABI}/include/boost-${BOOST_V}
    $ /path/to/build-android.sh

### Setting up Android browser/client
=======
### Setting up the demo client
>>>>>>> c247e482

The Android app has user menus for specifying the injector's endpoint,
injector's credentials, and the cache index IPNS ID, but that is very tedious
to do.  Because of that, the app also gives you an option to read QR codes.
To generate one, create a text with these values:

    injector=<INJECTOR ENDPOINT>
    ipns=<CACHE INDEX IPNS ID>
    credentials=<USER>:<PASSWORD>

and the use an online QR code generator such as [this one](https://www.the-qrcode-generator.com/),
or use a command line tool such as [qrencode](https://fukuchi.org/works/qrencode/)

    $ qrencode -t PNG -o FILE.png < FILE.txt

### Testing with Android emulator

You may also use the `build-android.sh` script to fire up an Android emulator
session with a compatible system image; just run:

    host $ /path/to/build-android.sh emu

It will download the necessary files to the current directory (or reuse files
downloaded by the build process, if available) and start the emulator.  Please
note that downloading the system image may take a few minutes, and booting the
emulator for the first time may take more than 10 minutes.  In subsequent
runs, the emulator will just recover the snapshot saved on last quit, which is
way faster.

The `ABI` environment variable described above also works for selecting the
emulator architecture:

    host $ env ABI=x86_64 /path/to/build-android.sh emu

You may pass options to the emulator at the script's command line, after a
`--` (double dash) argument.  For instance:

    host $ /path/to/build-android.sh emu -- -no-snapshot-save

Some useful options include `-no-snapshot`, `-no-snapshot-load` and
`-no-snapshot-save`.  See [emulator startup options][] for more information.

[emulator startup options]: https://developer.android.com/studio/run/emulator-commandline.html#startup-options

While the emulator is running, you may interact with it using ADB, e.g. to
<<<<<<< HEAD
install the APK built in the previous step.  See the script's output for
particular instructions and paths.

### Integrating the Ouinet library into your app

In order for your Android app to access the resources it needs using the HTTP
protocol over Ouinet, thus taking advantage of its caching and distributed
request handling, you need to take few simple steps.

Here we assume that the app is developed in the Android Studio environment,
and that `<PROJECT DIR>` is your app's project directory.

First you need to compile the Ouinet library for the ABI environment your are
aiming at (e.g. `armeabi-v7a` or `x86_64`) as described above.  After the
`build_android.sh` script finishes successfully, you can copy the
`ouinet-debug.aar` file to your app libs folder:

    $ cp /path/to/ouinet-debug.aar <PROJECT DIR>/app/libs/

Then look for the following section of your `<PROJECT DIR>/build.gradle`:

    allprojects {
      repositories {
      ...
      }
    }

And add this:

    flatDir {
      dirs 'libs'
    }

Then look for the following section of your `<PROJECT DIR>/app/build.gradle`:

    dependencies {
      ...
    }

And add this:

    implementation(name:'ouinet-debug', ext:'aar')

At this stage your project should compile with no errors.  Now to tell Ouinet
to take over the app's HTTP communications, in the `MainActivity.java` of your
app import Ouinet:

    import ie.equalit.ouinet.Ouinet;

Then add a private member to your `MainActivity` class:

    private Ouinet _ouinet;

And in its `OnCreate` method initiate the Ouinet object:

    _ouinet = new Ouinet(this);

    _ouinet.setInjectorEndpoint("<INJECTOR ENDPOINT>");
    _ouinet.setIPNS("<CACHE INDEX IPNS ID>");
    _ouinet.setCredentialsFor("<INJECTOR ENDPOINT>", "<USER>:<PASSWORD>");

Where `<INJECTOR ENDPOINT>` may be an I2P peer identity or an `<IP>:<PORT>`
pair.  From now on all of the app's HTTP communication will be handled by
Ouinet.
=======
install the APK built previously.  See the script's output for particular
instructions and paths.
>>>>>>> c247e482
<|MERGE_RESOLUTION|>--- conflicted
+++ resolved
@@ -45,78 +45,7 @@
 **Note:** The steps described below have only been tested to work on GNU/Linux
 on AMD64 platforms.
 
-<<<<<<< HEAD
-## Using the easy installation script
-
-The [scripts/build-ouinet.sh][build-ouinet.sh] script can be used to download
-all necessary source code, build the Ouinet library and tools and install
-them, all with a simple command invocation.  If you do not already have it in
-your computer, just download it and copy it to some temporary directory.  Then
-open a shell in that directory and run:
-
-    sh build-ouinet.sh
-    
-
-If you are using a custom built boost library, you can define BOOST_ROOT=/path/to/boost 
-environmental variable for the build-script to use it:
-
-   BOOST_ROOT=/path/to/boost sh build-ouinet.sh
-
-[build-ouinet.sh]: https://raw.githubusercontent.com/equalitie/ouinet/master/scripts/build-ouinet.sh
-
-The script will first check that you have all the needed system packages.  If
-you do not, it will show an error like:
-
-    Missing dependencies:  some-package some-other-package
-    Ignore this warning with --force.
-
-The names of missing dependencies correspond to package names in a Debian or
-Ubuntu-based system.  To install them, just run:
-
-    sudo apt update
-    sudo apt install some-package some-other-package
-
-In other platforms the names of packages may differ and you may need to figure
-them out and install them manually.
-
-After installing missing packages you can run the script again:
-
-    sh build-ouinet.sh
-
-You may need to repeat this until the script succeeds and reports instructions
-on how to run the client or injector tools.  The whole process takes a few
-minutes and requires around 2 GB of storage.
-
-### Running over the Vagrant instance
-
-#### Install 
-
-    sudo apt-get install vagrant
-
-For some reason the vagrant config is not compatibe with virtualbox and you need to use libvirt instead
-
-    sudo apt-get install libvirt-bin libvirt-dev
-    vagrant plugin install vagrant-libvirt
-
-#### Vagrant instance using libvert
-
-    vagrant up --provider=libvirt
-    vagrant ssh
-
-#### Vagrant instance on Amazon aws cloud
-
-    vagrant plugin install vagrant-aws
-    vagrant plugin install vagrant-sshfs
-
-    export AWS_ACCESS_KEY_ID='YOUR_ACCESS_ID'
-    export AWS_SECRET_ACCESS_KEY='your secret token'
-
-    VAGRANT_VAGRANTFILE=Vagrantfile.aws vagrant up
-    vagrant sshfs --mount linux
-    vagrant ssh
-=======
 ## Cloning the source tree
->>>>>>> c247e482
 
 Ouinet uses Git submodules, thus to properly clone it, use:
 
@@ -609,7 +538,6 @@
 
 [Android ABI]: https://developer.android.com/ndk/guides/abis.html
 
-<<<<<<< HEAD
 #### Using existing Android SDK/NDK and Boost
 
 By default the `build-android.sh` script downloads all dependencies required
@@ -626,10 +554,7 @@
     $ export BOOST_INCLUDEDIR=$BOOST_SOURCE/build/out/${ABI}/include/boost-${BOOST_V}
     $ /path/to/build-android.sh
 
-### Setting up Android browser/client
-=======
 ### Setting up the demo client
->>>>>>> c247e482
 
 The Android app has user menus for specifying the injector's endpoint,
 injector's credentials, and the cache index IPNS ID, but that is very tedious
@@ -675,9 +600,8 @@
 [emulator startup options]: https://developer.android.com/studio/run/emulator-commandline.html#startup-options
 
 While the emulator is running, you may interact with it using ADB, e.g. to
-<<<<<<< HEAD
-install the APK built in the previous step.  See the script's output for
-particular instructions and paths.
+install the APK built previously.  See the script's output for particular
+instructions and paths.
 
 ### Integrating the Ouinet library into your app
 
@@ -739,8 +663,4 @@
 
 Where `<INJECTOR ENDPOINT>` may be an I2P peer identity or an `<IP>:<PORT>`
 pair.  From now on all of the app's HTTP communication will be handled by
-Ouinet.
-=======
-install the APK built previously.  See the script's output for particular
-instructions and paths.
->>>>>>> c247e482
+Ouinet.