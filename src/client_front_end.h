#pragma once

#include <boost/asio/ip/tcp.hpp>
#include <boost/asio/spawn.hpp>
#include <boost/beast.hpp>
#include <boost/intrusive/list.hpp>
#include <chrono>
#include "namespaces.h"
#include "ssl/ca_certificate.h"

namespace ouinet { class CacheClient; }

namespace ouinet {

class GenericStream;
class ClientConfig;

class ClientFrontEnd {
    using Clock = std::chrono::steady_clock;

    using TaskHook
        = boost::intrusive::list_base_hook
            <boost::intrusive::link_mode
                <boost::intrusive::auto_unlink>>;
public:
    using Request = http::request<http::string_body>;
    using Response = http::response<http::dynamic_body>;

public:
    class Task : public TaskHook {
    public:
        Task(const std::string& name)
            : _name(name)
            , _start_time(Clock::now())
        {
            static unsigned int next_id = 0;
            _id = next_id++;
        }
        void mark_finished() { TaskHook::unlink(); }
        const std::string& name() const { return _name; }
        const Clock::duration duration() const { return Clock::now() - _start_time; }
        unsigned int id() const { return _id; }

    private:
        unsigned int _id;
        std::string _name;
        Clock::time_point _start_time;
    };

public:
    Response serve( ClientConfig&
                  , const http::request<http::string_body>&
                  , CacheClient*, const CACertificate&
                  , asio::yield_context yield);

    Task notify_task(const std::string& task_name)
    {
        Task task(task_name);
        _pending_tasks.push_back(task);
        return task;
    }

private:
    bool _auto_refresh_enabled = true;
    bool _show_pending_tasks = false;

    boost::intrusive::list
        < Task
        , boost::intrusive::constant_time_size<false>
        > _pending_tasks;

    void handle_ca_pem( const Request&, Response&, std::stringstream&
                      , const CACertificate& );

    void handle_upload(const Request&, Response&, std::stringstream&
                      , CacheClient*, const ClientConfig&, asio::yield_context);

<<<<<<< HEAD
    void handle_descriptor(const Request&, Response&, std::stringstream&
                          , CacheClient*, const ClientConfig&
                          , asio::yield_context);
=======
    void handle_descriptor( const ClientConfig&
                          , const Request&, Response&, std::stringstream&
                          , CacheClient*, asio::yield_context);
>>>>>>> 40e27c12

    void handle_insert_bep44(const Request&, Response&, std::stringstream&
                            , CacheClient*, asio::yield_context);

    void handle_enumerate_index( const ClientConfig&
                               , const Request&, Response&, std::stringstream&
                               , CacheClient*, asio::yield_context);

    void handle_portal( ClientConfig&
                      , const Request&
                      , Response&
                      , std::stringstream&
                      , CacheClient*);

    void handle_status( ClientConfig&
                      , const Request&
                      , Response&
                      , std::stringstream&
                      , CacheClient*);
};

} // ouinet namespace<|MERGE_RESOLUTION|>--- conflicted
+++ resolved
@@ -75,15 +75,9 @@
     void handle_upload(const Request&, Response&, std::stringstream&
                       , CacheClient*, const ClientConfig&, asio::yield_context);
 
-<<<<<<< HEAD
-    void handle_descriptor(const Request&, Response&, std::stringstream&
-                          , CacheClient*, const ClientConfig&
-                          , asio::yield_context);
-=======
     void handle_descriptor( const ClientConfig&
                           , const Request&, Response&, std::stringstream&
                           , CacheClient*, asio::yield_context);
->>>>>>> 40e27c12
 
     void handle_insert_bep44(const Request&, Response&, std::stringstream&
                             , CacheClient*, asio::yield_context);
