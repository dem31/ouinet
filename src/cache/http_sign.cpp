--- conflicted
+++ resolved
@@ -50,11 +50,7 @@
     assert(response_version_hdr_current == response_version_hdr_v0);
 
     rsh.set(response_version_hdr, response_version_hdr_v0);
-<<<<<<< HEAD
-    rsh.set(response_injection_uri, rqh.target());
-=======
     rsh.set(response_uri_hdr, rqh.target());
->>>>>>> 93d0cd27
     rsh.set( header_prefix + "Injection"
            , boost::format("id=%s,ts=%d") % injection_id % injection_ts);
 
