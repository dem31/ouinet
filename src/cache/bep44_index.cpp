--- conflicted
+++ resolved
@@ -284,10 +284,7 @@
 
     if (cancel) ec = asio::error::operation_aborted;
     if (ec) return or_throw<string>(yield, ec);
-<<<<<<< HEAD
-=======
     LOG_DEBUG("BEP44 index: inserted key=", key);  // used by integration tests
->>>>>>> 6ab92aa9
 
     // We follow the names used in the BEP44 document.
     auto pk = item.public_key.serialize();
