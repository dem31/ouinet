#pragma once

#include <boost/asio/ip/tcp.hpp>
#include <boost/asio/ip/udp.hpp>
#include <boost/asio/spawn.hpp>
#include <boost/asio/steady_timer.hpp>

#include <chrono>
#include <vector>

#include "bencoding.h"
#include "dht_tracker.h"
#include "node_id.h"
#include "routing_table.h"
#include "contact.h"

#include "../namespaces.h"
#include "../util/crypto.h"
#include "../util/signal.h"
#include "../util/wait_condition.h"

namespace ouinet {
namespace bittorrent {

class UdpMultiplexer;

namespace ip = asio::ip;
using ip::tcp;
using ip::udp;


namespace dht {

class DhtNode {
    public:
    const size_t RESPONSIBLE_TRACKERS_PER_SWARM = 8;

    public:
    DhtNode(asio::io_service& ios, ip::address interface_address);
    void start(asio::yield_context);
    bool initialized() const { return _initialized; }

    /**
     * Query peers for a bittorrent swarm surrounding a particular infohash.
     * This returns a randomized subset of all such peers, not the entire swarm.
     */
    std::vector<tcp::endpoint> tracker_get_peers(NodeID infohash, asio::yield_context yield);

    /**
     * Announce yourself on the bittorrent swarm surrounding a particular
     * infohash, and retrieve existing peers in that swarm.
     * This returns a randomized subset of all such peers, not the entire swarm.
     *
     * @param port If set, announce yourself on the TCP (and, possibly, UDP)
     *     port listed. If unset, announce yourself on the UDP (and, possibly,
     *     TCP) port used for communicating with the DHT.
     *
     * TODO: [ruud] I am not clear to what degree this is actually followed in practice.
     */
    std::vector<tcp::endpoint> tracker_announce(NodeID infohash, boost::optional<int> port, asio::yield_context yield);

    /**
     * Search the DHT for BEP-44 immutable data item with key $key.
     * @return The data stored in the DHT under $key, or boost::none if no such
     *         data was found.
     */
    boost::optional<BencodedValue> data_get_immutable(const NodeID& key, asio::yield_context yield);

    /**
     * Store $data in the DHT as a BEP-44 immutable data item.
     * @return The ID as which this data is known in the DHT, equal to the
     *         sha1 hash of the bencoded $data.
     */
    NodeID data_put_immutable(const BencodedValue& data, asio::yield_context yield);

    /**
     * Search the DHT for BEP-44 mutable data item with a given (public key, salt)
     * combination.
     * @return The data stored in the DHT under ($public_key, $salt), or
     *         boost::none if no such data was found.
     *
     * TODO: Implement minimum sequence number if we ever need it.
     */
    boost::optional<BencodedValue> data_get_mutable(
        const util::Ed25519PublicKey& public_key,
        const std::string& salt,
        asio::yield_context yield
    );

    /**
     * Store $data in the DHT as a BEP-44 mutable data item. The data item
     * can be found when searching for the combination of (public key, salt).
     *
     * @param private_key The private key whose public key identifies the data item.
     * @param salt The salt which identifies the data item. May be empty.
     * @param sequence_number Version number of the data item. Must be larger
     *            than any previous version number used for this data item.
     * @return The ID as which this data is known in the DHT.
     *
     * TODO: Implement compare-and-swap if we ever need it.
     */
    NodeID data_put_mutable(
        const BencodedValue& data,
        const util::Ed25519PrivateKey& private_key,
        const std::string& salt,
        int64_t sequence_number,
        asio::yield_context yield
    );

    private:
    void receive_loop(asio::yield_context yield);

    void send_query( udp::endpoint destination
                   , std::string transaction
                   , std::string query_type
                   , BencodedMap query_arguments
                   , asio::yield_context yield);

    BencodedMap send_query_await_reply(
        Contact,
        const std::string& query_type,
        const BencodedMap& query_arguments,
        asio::steady_timer::duration timeout,
        asio::yield_context yield
    );

    void handle_query(udp::endpoint sender, BencodedMap query, asio::yield_context);

    void bootstrap(asio::yield_context yield);

    void refresh_routing_table(asio::yield_context yield);

    std::vector<NodeContact> find_closest_nodes(
        NodeID target_id,
        asio::yield_context yield
    );

    std::string new_transaction_string();

    // http://bittorrent.org/beps/bep_0005.html#ping
    void send_ping(NodeContact contact);

<<<<<<< HEAD
=======
    void send_write_query(
        udp::endpoint destination,
        NodeID destination_id,
        const std::string& query_type,
        const BencodedMap& query_arguments
    );

    bool query_find_node(
        NodeID target_id,
        udp::endpoint node_endpoint,
        boost::optional<NodeID> node_id,
        std::vector<NodeContact>& closer_nodes,
        std::vector<NodeContact>& closer_nodes6,
        asio::yield_context yield
    );

    boost::optional<BencodedMap> query_get_data(
        NodeID key,
        udp::endpoint node_endpoint,
        boost::optional<NodeID> node_id,
        std::vector<NodeContact>& closer_nodes,
        std::vector<NodeContact>& closer_nodes6,
        asio::yield_context yield
    );

>>>>>>> cf9c748b
    struct TrackerNode {
        udp::endpoint node_endpoint;
        std::vector<tcp::endpoint> peers;
        std::string announce_token;
    };

    // http://bittorrent.org/beps/bep_0005.html#find-node
    bool query_find_node(
        NodeID target_id,
        Contact,
        std::vector<NodeContact>& closer_nodes,
        std::vector<NodeContact>& closer_nodes6,
        asio::yield_context
    );

    // http://bittorrent.org/beps/bep_0005.html#get-peers
    boost::optional<TrackerNode>
    query_get_peers( NodeID infohash
                   , Contact
                   , std::vector<NodeContact>& closer_nodes
                   , std::vector<NodeContact>& closer_nodes6
                   , asio::yield_context);

    std::map<NodeID, TrackerNode>
    tracker_search_peers(NodeID infohash, asio::yield_context);

    void routing_bucket_try_add_node( RoutingBucket*
                                    , NodeContact
                                    , bool is_verified);

    void routing_bucket_fail_node(RoutingBucket*, NodeContact);

    static bool closer_to(const NodeID& reference, const NodeID& left, const NodeID& right);

    template<class Evaluate>
    void collect(const NodeID& target, size_t max_nodes, Evaluate&&, asio::yield_context) const;

    private:
    asio::io_service& _ios;
    ip::address _interface_address;
    std::unique_ptr<UdpMultiplexer> _multiplexer;
    NodeID _node_id;
    bool _initialized;
    std::unique_ptr<RoutingTable> _routing_table;
    std::unique_ptr<Tracker> _tracker;

    struct ActiveRequest {
        udp::endpoint destination;
        std::function<void(const BencodedMap&)> callback;
    };
    uint32_t _next_transaction_id;
    std::map<std::string, ActiveRequest> _active_requests;

    std::vector<udp::endpoint> _bootstrap_endpoints;
};

} // dht namespace

class MainlineDht {
    public:
    MainlineDht(asio::io_service& ios);
    ~MainlineDht();

    std::vector<tcp::endpoint> tracker_get_peers(NodeID infohash, asio::yield_context);
    void set_interfaces(const std::vector<asio::ip::address>& addresses, asio::yield_context);
    std::vector<asio::ip::tcp::endpoint> find_peers(NodeID torrent_id, Signal<void()>& cancel, asio::yield_context yield);
    void announce(NodeID torrent_id, Signal<void()>& cancel, asio::yield_context yield);

    private:
    asio::io_service& _ios;
    std::map<asio::ip::address, std::unique_ptr<dht::DhtNode>> _nodes;
};

} // bittorrent namespace
} // ouinet namespace<|MERGE_RESOLUTION|>--- conflicted
+++ resolved
@@ -108,6 +108,8 @@
     );
 
     private:
+    using Candidates = std::deque<Contact>;
+
     void receive_loop(asio::yield_context yield);
 
     void send_query( udp::endpoint destination
@@ -140,8 +142,6 @@
     // http://bittorrent.org/beps/bep_0005.html#ping
     void send_ping(NodeContact contact);
 
-<<<<<<< HEAD
-=======
     void send_write_query(
         udp::endpoint destination,
         NodeID destination_id,
@@ -149,25 +149,14 @@
         const BencodedMap& query_arguments
     );
 
-    bool query_find_node(
-        NodeID target_id,
-        udp::endpoint node_endpoint,
-        boost::optional<NodeID> node_id,
+    boost::optional<BencodedMap> query_get_data(
+        NodeID key,
+        Contact node,
         std::vector<NodeContact>& closer_nodes,
         std::vector<NodeContact>& closer_nodes6,
         asio::yield_context yield
     );
 
-    boost::optional<BencodedMap> query_get_data(
-        NodeID key,
-        udp::endpoint node_endpoint,
-        boost::optional<NodeID> node_id,
-        std::vector<NodeContact>& closer_nodes,
-        std::vector<NodeContact>& closer_nodes6,
-        asio::yield_context yield
-    );
-
->>>>>>> cf9c748b
     struct TrackerNode {
         udp::endpoint node_endpoint;
         std::vector<tcp::endpoint> peers;
