--- conflicted
+++ resolved
@@ -68,7 +68,6 @@
 target_link_libraries(test-logger ${Boost_LIBRARIES})
 
 ######################################################################
-<<<<<<< HEAD
 add_executable(test-oui-server "ouiservice-server.cpp"
                                "../src/asio.cpp"
                                "../src/logger.cpp"
@@ -87,8 +86,8 @@
 )
 
 target_link_libraries(test-oui-client ${Boost_LIBRARIES})
-=======
+
+######################################################################
 add_executable(test-http-util "test_http_util.cpp" "../src/asio.cpp")
 target_include_directories(test-http-util PUBLIC "${Boost_INCLUDE_DIR}")
-target_link_libraries(test-http-util ${Boost_LIBRARIES})
->>>>>>> 919cee15
+target_link_libraries(test-http-util ${Boost_LIBRARIES})