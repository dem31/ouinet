
include_directories(
    "${Boost_INCLUDE_DIR}"
    "../src")

<<<<<<< HEAD
add_executable(test-cache "test_cache_control.cpp" "../src/cache_control.cpp" "../src/logger.cpp")
=======
######################################################################
add_executable(test-cache "test_cache_control.cpp"
                          "../src/cache_control.cpp"
                          "../src/asio.cpp")
>>>>>>> 68046529
target_link_libraries(test-cache ${Boost_LIBRARIES})

######################################################################
add_executable(test-wait-condition "test_wait_condition.cpp" "../src/asio.cpp")
target_link_libraries(test-wait-condition ${Boost_LIBRARIES})

######################################################################
add_executable(test-btree "test_btree.cpp"
                          "../src/cache/btree.cpp"
                          "../src/asio.cpp")
target_link_libraries(test-btree ${Boost_LIBRARIES})

<<<<<<< HEAD
add_executable(test-timeout-stream "test_timeout_stream.cpp")
target_link_libraries(test-timeout-stream ${Boost_LIBRARIES})

add_executable(test-bittorrent "test_bittorrent.cpp"
                               "../src/bittorrent/node_id.cpp")
target_link_libraries(test-bittorrent ${Boost_LIBRARIES})

add_executable(test-logger "test_logger.cpp"
                               "../src/logger.cpp")
target_link_libraries(test-logger ${Boost_LIBRARIES})
=======
######################################################################
add_executable(test-bittorrent "test_bittorrent.cpp"
                               "../src/bittorrent/node_id.cpp"
                               "../src/asio.cpp")
target_link_libraries(test-bittorrent ${Boost_LIBRARIES})
>>>>>>> 68046529
<|MERGE_RESOLUTION|>--- conflicted
+++ resolved
@@ -3,14 +3,11 @@
     "${Boost_INCLUDE_DIR}"
     "../src")
 
-<<<<<<< HEAD
-add_executable(test-cache "test_cache_control.cpp" "../src/cache_control.cpp" "../src/logger.cpp")
-=======
-######################################################################
 add_executable(test-cache "test_cache_control.cpp"
                           "../src/cache_control.cpp"
-                          "../src/asio.cpp")
->>>>>>> 68046529
+                          "../src/asio.cpp"
+                          "../src/logger.cpp")
+
 target_link_libraries(test-cache ${Boost_LIBRARIES})
 
 ######################################################################
@@ -23,21 +20,16 @@
                           "../src/asio.cpp")
 target_link_libraries(test-btree ${Boost_LIBRARIES})
 
-<<<<<<< HEAD
 add_executable(test-timeout-stream "test_timeout_stream.cpp")
 target_link_libraries(test-timeout-stream ${Boost_LIBRARIES})
 
+######################################################################
+
 add_executable(test-bittorrent "test_bittorrent.cpp"
-                               "../src/bittorrent/node_id.cpp")
+                               "../src/bittorrent/node_id.cpp"
+                               "../src/asio.cpp")
 target_link_libraries(test-bittorrent ${Boost_LIBRARIES})
 
 add_executable(test-logger "test_logger.cpp"
                                "../src/logger.cpp")
-target_link_libraries(test-logger ${Boost_LIBRARIES})
-=======
-######################################################################
-add_executable(test-bittorrent "test_bittorrent.cpp"
-                               "../src/bittorrent/node_id.cpp"
-                               "../src/asio.cpp")
-target_link_libraries(test-bittorrent ${Boost_LIBRARIES})
->>>>>>> 68046529
+target_link_libraries(test-logger ${Boost_LIBRARIES})